--- conflicted
+++ resolved
@@ -146,11 +146,7 @@
     std::vector<double> v_xcoord;
     std::vector<double> v_ycoord;
 
-<<<<<<< HEAD
-    readconfig(config_file,v_channels,v_xcoord,v_ycoord);
-=======
     readConfig(config_file,v_channels,v_xcoord,v_ycoord);
->>>>>>> d5c4a7a9
 
     //Square pixels assumed
     int num_channels = v_channels.size();
